--- conflicted
+++ resolved
@@ -2322,26 +2322,12 @@
     if (self && lexer.current().location.begin.line != func->location.end.line)
     {
         return reportExprError(func->location, copy({func}), "Expected function call arguments after '('");
-<<<<<<< HEAD
     }
     else
     {
         return reportExprError(Location(func->location.begin, lexer.current().location.begin), copy({func}),
             "Expected '(', '{' or <string> when parsing function call, got %s", lexer.current().toString().c_str());
-=======
->>>>>>> da9d8e8c
-    }
-    else
-    {
-        return reportExprError(Location(func->location.begin, lexer.current().location.begin), copy({func}),
-            "Expected '(', '{' or <string> when parsing function call, got %s", lexer.current().toString().c_str());
-    }
-}
-
-LUAU_NOINLINE void Parser::reportAmbiguousCallError()
-{
-    report(lexer.current().location, "Ambiguous syntax: this looks like an argument list for a function call, but could also be a start of "
-                                     "new statement; use ';' to separate statements");
+    }
 }
 
 LUAU_NOINLINE void Parser::reportAmbiguousCallError()
@@ -2678,8 +2664,6 @@
         return reportExprError(location, {}, "String literal contains malformed escape sequence");
 }
 
-<<<<<<< HEAD
-=======
 AstExpr* Parser::parseInterpString()
 {
     TempVector<AstArray<char>> strings(scratchString);
@@ -2744,7 +2728,6 @@
     } while (true);
 }
 
->>>>>>> da9d8e8c
 AstExpr* Parser::parseNumber()
 {
     Location start = lexer.current().location;
@@ -2886,7 +2869,6 @@
     else
     {
         nextLexeme();
-<<<<<<< HEAD
 
         return true;
     }
@@ -2905,26 +2887,6 @@
         // we will also stop if we hit a token that can be handled by parsing function above the current one
         Lexeme::Type lexemeType = lexer.current().type;
 
-=======
-
-        return true;
-    }
-}
-
-LUAU_NOINLINE bool Parser::expectMatchAndConsumeRecover(char value, const MatchLexeme& begin, bool searchForMissing)
-{
-    Lexeme::Type type = static_cast<Lexeme::Type>(static_cast<unsigned char>(value));
-
-    if (searchForMissing)
-    {
-        // previous location is taken because 'current' lexeme is already the next token
-        unsigned currentLine = lexer.previousLocation().end.line;
-
-        // search to the end of the line for expected token
-        // we will also stop if we hit a token that can be handled by parsing function above the current one
-        Lexeme::Type lexemeType = lexer.current().type;
-
->>>>>>> da9d8e8c
         while (currentLine == lexer.current().location.begin.line && lexemeType != type && matchRecoveryStopOnToken[lexemeType] == 0)
         {
             nextLexeme();
